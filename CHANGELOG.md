# Changelog

This project adheres to semantic versioning.

<<<<<<< HEAD
## 0.16.0 (_Unreleased_)

- Remove `flip`. [fp-ts/function::flip](https://gcanti.github.io/fp-ts/modules/function.ts.html#flip) is now curried.
- Bump minimum supported fp-ts version to 2.13.1.
=======
## 0.15.1 (2022-11-18)

- Fix symbol property name of `NonEmptyString` newtype.
>>>>>>> 37821034

## 0.15.0 (2022-09-11)

- Add `IOEither` module.
- Add `Monad` module.
- Add `Newtype` module.
- Add `NonEmptyString` module.
- Add `Reader` module.
- Add `ReaderEither` module.
- Add `ReaderTask` module.
- Add `ReaderTaskEither` module.
- Add `TaskOption` module.
- Add `altAllBy` to `Alternative` and `Option`.
- Add `allM` and `anyM` to `Array` and `ReadonlyArray`.
- Add `omitFrom`, `renameKey`, and `withDefaults` to `Struct` and `ReadonlyStruct`.
- Add `fanout` to `Tuple`.
- Add various voided sequencing functions.
- Add `Functor`, `Applicative`, and `Monad` instances to `Function`.
- Lazily evaluate the values in `memptyWhen`, `memptyUnless`, and `pureIf`.
- Stop permitting unknown keys in `omit`, reverting a change in 0.5.1.
- Add missing re-exports to index module.
- Bump minimum supported TypeScript version to 4.7.0.

## 0.14.2 (2022-05-11)

- Fix previous release, which was mistakenly identical to 0.14.0.

## 0.14.1 (2022-05-11)

- Extend various functions' type definitions to support subtyping.

## 0.14.0 (2022-05-11)

- Add `Bifunctor` module.
- Add `Struct` and `ReadonlyStruct` modules. Some of the functions from `Record` and `ReadonlyRecord` respectively have been moved there.
- Add `fromIterable` to `Array` and `ReadonlyArray`.
- Add `fromReadonly` and `toReadonly` to `Array`.
- Add `toUTCString` to `Date`.
- Add `mapBoth` to `Either`.
- Add `invokeNullary` to `Function`.
- Add `memoize` to `IO`.
- Add `memoize` to `Lazy`.
- Add `words` and `unwords` to `String`.
- Add `mapBoth` to `TaskEither`.
- Add `mapBoth` to `Tuple`.
- Fix behaviour of `pick` and `pickFrom` in `Struct` (previously `Record`) with regards to optional properties.
- Bump minimum supported Node LTS to v14.

## 0.13.1 (2022-01-16)

- Support Node LTS (and latest evergreen browsers). This includes patching support for `replaceAll` in `String`.
- Fix CJS imports of the index module.

## 0.13.0 (2021-12-16)

- Add `Alternative` module.
- Add `Isomorphism` module.
- Add `applySomes` to `Function`.
- Add `lazy` to `Lazy`.
- Add `memptyWhen` and `memptyUnless` to `Monoid`.
- Add `isPositive`, `isNegative`, `isNonNegative`, and `isNonPositive` to `Number`.
- Add `memptyWhen`, `memptyUnless`, and `pureIf` to `Option`.
- Add `isSpace` to `String`.
- Remove support for variadic/non-unary functions from `flip`.
- Rename the "Flipped" suffix wherever present to "V".
- Bump minimum supported monocle-ts version to 2.3.0.

## 0.12.0 (2021-12-01)

- Add ESM support for tree shaking. Note that your bundler or Node environment must now support [conditional exports](https://nodejs.org/api/packages.html#conditional-exports), else you'll need to import directly from a `dist/(cjs|esm)/` subdirectory.
- Add `Applicative` module.
- Add `DOM` module.
- Add `Lazy` module.
- Add `Monoid` module.
- Add `Ordering` module.
- Add `Predicate` module. Some of the functions from `Boolean` have been moved here.
- Add `Random` module.
- Add `Show` module.
- Add `TaskEither` module.
- Add `Tuple` module.
- Add `applyEvery`, `converge`, `invoke`, `invokeOn`, and `is` to `Function`.
- Add `when`, `unless`, `whenInvocationCount`, and `execute` to `IO`.
- Add `when`, `unless`, and `execute` to `Task`.
- Add `isFinite` and `toFinite` to `Number`.
- Add `noneAs`, `invert`, and `toMonoid` to `Option`.
- Add `extractAt` to `Array` and `ReadonlyArray`..
- Duplicate `filterA` from fp-ts-contrib into `Array` and `ReadonlyArray`.
- Replace `pick` in `Record` and `ReadonlyRecord` with a non-thunked version. The old implementation is now called `pickFrom`.
- Narrow the type of the first parameter in `replaceAll`. This reverts the change made in 0.10.1.
- Remove `both` and `either` from `Predicate` (formerly `Boolean`) as they're superceded by [and](https://gcanti.github.io/fp-ts/modules/Predicate.ts.html#and) and [or](https://gcanti.github.io/fp-ts/modules/Predicate.ts.html#or) respectively.

## 0.11.0 (2021-08-09)

- Add `isAlpha`, `isAlphaNum`, `isLower`, `isUpper`, and `splitAt` to `String`.
- Add `zipAll` to `Array` and `ReadonlyArray`..
- Add `fork` to `Function`.
- A few function signatures now use readonly arrays as opposed to regular arrays as a result of the following supercessions.
- Remove `contains`, `endsWith`, `isString`, `replace`, `slice`, `split`, `startsWith`, `toLower`, `toUpper`, `trim`, `trimLeft`, and `trimRight` from `String` as they've been superceded by new additions to [fp-ts/string](https://gcanti.github.io/fp-ts/modules/string.ts.html).
- Remove `applyTo` from `Function` as it's superceded by [fp-ts/function::apply](https://gcanti.github.io/fp-ts/modules/function.ts.html#apply).
- Remove `concat` from `Array` and `ReadonlyArray` as it's superceded by [fp-ts/Array::concat](https://gcanti.github.io/fp-ts/modules/Array.ts.html#concat)/[fp-ts/ReadonlyArray::concat](https://gcanti.github.io/fp-ts/modules/ReadonlyArray.ts.html#concat).
- Remove `length` from `ReadonlyArray` as it's superceded by [fp-ts/ReadonlyArray::size](https://gcanti.github.io/fp-ts/modules/ReadonlyArray.ts.html#size).
- Short-circuit `both` and `either` if the first predicate fails.
- Bump minimum supported fp-ts version to 2.11.0.

## 0.10.1 (2021-07-01)

- Widen the type of the first parameter in `replaceAll`.

## 0.10.0 (2021-04-16)

- Add `ReadonlyArray` and `ReadonlyRecord` modules.
- Add `fromString`, `fromStringWithRadix`, and `floatFromString` to `Number`.
- Remove `empty`, `isEmpty`, and `length` from `String` as they're superceded by the new [fp-ts/string](https://gcanti.github.io/fp-ts/modules/string.ts.html) module.
- Remove `length` from `Array` as it's superceded by [fp-ts/Array::size](https://gcanti.github.io/fp-ts/modules/Array.ts.html#size).

## 0.9.0 (2021-03-15)

- Add `Env` module with `getParam` and `getParamNonEmpty`.
- Add `minimum`, `maximum`, and `concat` to `Array`.
- Narrow the return type of `parse`.
- Throw the value that does exist in the `Either` in `unsafeUnwrap` and `unsafeUnwrapLeft`.

## 0.8.0 (2021-01-20)

- Add `reduceWhile` and `reduceRightWhile` to `Array`.
- Add missing re-exports to index module (`Debug`, `IO`).

## 0.7.0 (2020-11-29)

- Add `IO` module with `tap` and `once`.
- Add `aperture`, `slice`, `reject`, `none`, `startsWith`, `moveFrom`, `moveTo`, `countBy`, `dropRightWhile`, `mean`, `median`, `dropAt`, `transpose`, `takeRightWhile`, and `symmetricDifference` to `Array`.
- Add `reject`, `merge`, `invertLast`, and `invertAll` to `Record`.
- Add `last`, `init`, `slice`, `lookup`, `toUpper`, `toLower`, `dropRightWhile`, `under`, `replace`, `replaceAll`, `takeLeftWhile`, and `takeRightWhile` to `String`.
- Add `isValid`, `rem`, `mod`, and `negate` to `Number`.
- Add `construct`, `memoize`, `curry2` through `curry5`, `curry2T` through `curry5T`, and `uncurry2` through `uncurry5` to `Function`.
- Add `Milliseconds` newtype to `Date`, and update the `Date` and `Task` modules to universally utilise it.
- Remove `all` from `Array` as it's superceded by [fp-ts/Array::every](https://gcanti.github.io/fp-ts/modules/Array.ts.html#every).
- Remove `any` from `Array` as it's superceded by [fp-ts/Array::some](https://gcanti.github.io/fp-ts/modules/Array.ts.html#some).
- Provide the input value to the fallback function of `guard`.
- Loosen the input type of `sum` and `product` such that it needn't be readonly.
- Bump minimum supported fp-ts version to 2.9.0.

## 0.6.0 (2020-11-20)

- Add `dropRepeats`, `endsWith`, `without`, `cartesian`, `sum`, and `product` to `Array`.
- Add `dropLeft`, `dropLeftWhile`, `dropRight`, `head`, and `tail` to `String`.
- Add `empty` to `String`.
- Add `unJSONString` to `JSON`.
- Add `unary`, `applyTo`, `guard`, `ifElse`, `unless`, `when`, and `until` to `Function`.
- Remove `concat` from `String` as it's a duplicate of `prepend`.

## 0.5.2 (2020-11-02)

- Relicense under MIT.

## 0.5.1 (2020-10-30)

- Make `omit` in `Record` more permissive. It will now typecheck if you try to omit keys which aren't present in the target object.
- Drop the `lib/` prefix from imports.
- Add an optional "main" entrypoint which re-exports all modules.

## 0.5.0 (2020-10-29)

- Add `JSONString` newtype to `JSON`, and update various functions in this module accordingly. This adds `newtype-ts` and `monocle-ts` as peer dependencies.
- Add `insertMany` to `Array`.
- Add `withIndex` to `Function`.
- Add `elapsed` to `Task`.
- Add `both` and `either` to `Boolean`.
- Add `unsafeUnwrapLeft` to `Either`.
- Replace `exec` in `String` with `matchAll`.
- Remove `contains` from `Array` as it's a duplicate of `elem` in fp-ts.
- Rename `containsFlipped` in `Array` to `elemFlipped` for consistency with fp-ts.
- Remove `getInvertedOrd` from `Ord` (removing the `Ord` module entirely) as it's a duplicate of `getDualOrd` in fp-ts.

## 0.4.0 (2020-10-21)

- Add the `invert`, `and`, `or`, `xor`, `allPass`, and `anyPass` to `Boolean`.
- Remove `not` from `Boolean` as it's a duplicate of an fp-ts function.
- Remove `unsafeExactKeys` from `Record` as it's a duplicate of `keys` in fp-ts.
- Update `unsurround` in `String` to be consistent with `surround`.
- Fix `stringify`/`stringifyO` not adhering to the function signature if supplied `undefined` input.

## 0.3.0 (2020-10-20)

- Add `startsWith`, `endsWith`, `takeLeft`, `takeRight`, and `reverse` to `String`.
- Remove unneeded `newtype-ts` peer dependency. This may be added back in the future if and when we are actively utilising it.
- Upgrade `upsert` in `Array` to return a `NonEmptyArray`.
- Remove `undefined` as acceptable input to `stringifyPrimitive` in `JSON`.

## 0.2.0 (2020-10-19)

- Add `Debug` module.
- Add `URLSearchParams` module.
- Add more arithmetic to `Number`.
- Add `exec` to `String`.

## 0.1.2 (2020-10-19)

- Fix broken `getParam` type signature. It was incorrectly marked as effectful.
- Fix broken `setParam` definition. It previously mistakenly mutated its input.

## 0.1.1 (2020-10-19)

- Fix broken `unlines` definition.
- Amend `surround` to only take a single argument describing the "surroundings".

## 0.1.0 (2020-10-19)

- Initial release.<|MERGE_RESOLUTION|>--- conflicted
+++ resolved
@@ -2,16 +2,14 @@
 
 This project adheres to semantic versioning.
 
-<<<<<<< HEAD
 ## 0.16.0 (_Unreleased_)
 
 - Remove `flip`. [fp-ts/function::flip](https://gcanti.github.io/fp-ts/modules/function.ts.html#flip) is now curried.
 - Bump minimum supported fp-ts version to 2.13.1.
-=======
+
 ## 0.15.1 (2022-11-18)
 
 - Fix symbol property name of `NonEmptyString` newtype.
->>>>>>> 37821034
 
 ## 0.15.0 (2022-09-11)
 
